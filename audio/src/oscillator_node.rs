--- conflicted
+++ resolved
@@ -4,54 +4,11 @@
 use num_traits::cast::NumCast;
 use param::{Param, ParamType};
 
-#[derive(Clone, Debug)]
-<<<<<<< HEAD
-pub struct PeriodicWaveConstraints {
-    pub disable_normalization: bool,
-}
-impl Default for PeriodicWaveConstraints{
-	fn default()->Self{
-		PeriodicWaveConstraints{
-			disable_normalization: true,
-		}
-	}
-}
-
-
 
 #[derive(Clone, Debug)]
-=======
->>>>>>> 29f1fd3d
 pub struct PeriodicWaveOptions {
     // XXX https://webaudio.github.io/web-audio-api/#dictdef-periodicwaveoptions
 }
-<<<<<<< HEAD
-
-impl Default for PeriodicWaveOptions {
-    fn default() -> Self {
-        PeriodicWaveOptions {
-            real: vec![0.,0.],
-            imag: vec![0.,1.],
-            periodic_wave_constraints: Some(PeriodicWaveConstraints::default()),
-        }
-
-    }
-
-}
-
-impl PeriodicWaveOptions {
-    pub fn new(real: Vec<f32>, imag: Vec<f32>, normalization: PeriodicWaveConstraints) -> Self {
-        Self {
-            real,
-            imag,
-            periodic_wave_constraints: Some(normalization),
-        }
-    }
-}
-
-
-=======
->>>>>>> 29f1fd3d
 #[derive(Clone, Debug)]
 pub enum OscillatorType {
     Sine,
@@ -193,65 +150,9 @@
                         }
                     }
 
-<<<<<<< HEAD
-                    OscillatorType::Custom => {
-                         let mut k = 1;
-                        let mut x : f32=0.;
-                        match self.periodic_wave_options {
-                            Some(ref wave) => {
-                                match wave.periodic_wave_constraints {
-                            Some(ref constraints) => {
-                                if constraints.disable_normalization {
-                                let mut n = 0;
-                                let mut N = 4; //Our assumption
-                                let mut f: f32=0.;
-                                while n < N {
-                                    k = 1;
-                                    x=0.; 
-                                 while k < wave.real.len() {
-                                x = x + wave.real[k]*f32::cos(NumCast::from((n as f64)*(k as f64)*two_pi/(N as f64)).unwrap()) + wave.imag[k]*f32::sin(NumCast::from((n as f64)*(k as f64)*two_pi/(N as f64)).unwrap());
-                                k=k+1;
-                                }
 
-                                if x>f {
-                                    f=x;
-                                }
-                                n=n+1;
-                                }
+                    OscillatorType::Custom => {}
 
-                               k=1;
-                               x=0.;
-                                while k < wave.real.len() {
-                                x = x + wave.real[k]*f32::cos(NumCast::from(self.phase*(k as f64)*two_pi).unwrap()) + wave.imag[k]*f32::sin(NumCast::from(self.phase*(k as f64)*two_pi).unwrap());
-                                k=k+1;
-                                }
-                                x=x/f;
-                            }
-                            else {
-                                 while k < wave.real.len()  {
-                                x = x + wave.real[k]*f32::cos(NumCast::from(self.phase*(k as f64)*two_pi).unwrap()) + wave.imag[k]*f32::sin(NumCast::from(self.phase*(k as f64)*two_pi).unwrap());
-                                k=k+1;
-                                }
-                            }
-                            }
-                            None => {
-                            }
-
-                        }
-                                value = vol * x;
-
-                            }
-                        
-                            None => {
-                            }
-                             
-                        }
-                            
-                    }
-
-=======
-                    OscillatorType::Custom => {}
->>>>>>> 29f1fd3d
                 }
 
                 frame.mutate_with(|sample, _| *sample = value);
