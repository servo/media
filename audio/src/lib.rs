--- conflicted
+++ resolved
@@ -20,11 +20,7 @@
 pub mod block;
 pub mod buffer_source_node;
 pub mod channel_node;
-<<<<<<< HEAD
-pub mod constant_source;
-=======
 pub mod constant_source_node;
->>>>>>> 96cf7b8f
 pub mod context;
 pub mod decoder;
 pub mod destination_node;
