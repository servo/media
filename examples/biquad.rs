--- conflicted
+++ resolved
@@ -28,11 +28,7 @@
     options.frequency = 50.;
     options.filter = FilterType::LowPass;
     let biquad = context.create_node(
-<<<<<<< HEAD
-        AudioNodeInit::BiquadFilterNode(options.clone()),
-=======
         AudioNodeInit::BiquadFilterNode(options),
->>>>>>> 96cf7b8f
         Default::default(),
     );
     context.connect_ports(osc1.output(0), biquad.input(0));
